--- conflicted
+++ resolved
@@ -52,7 +52,6 @@
 
 sendEncrypted :: Connection -> SessionKey -> Messages.Phase -> PlainText -> IO ()
 sendEncrypted conn key phase plaintext = do
-<<<<<<< HEAD
   encryptedBody <- encryptMessage conn key phase plaintext
   send conn phase encryptedBody
 
@@ -86,29 +85,6 @@
   where
     derivedKey msg = deriveKey key (phasePurpose (Messages.side msg) (Messages.phase msg))
 
-=======
-  ciphertext <- encrypt derivedKey plaintext
-  send conn phase (Messages.Body ciphertext)
-  where
-    derivedKey = deriveKey key (phasePurpose (ourSide conn) phase)
-
-receiveEncrypted :: Connection -> SessionKey -> STM (Either Error (Messages.Phase, PlainText))
-receiveEncrypted conn key = do
-  message <- receive conn
-  let Messages.Body ciphertext = Messages.body message
-  pure $ (Messages.phase message,) <$> decrypt (derivedKey message) ciphertext
-  where
-    derivedKey msg = deriveKey key (phasePurpose (Messages.side msg) (Messages.phase msg))
-
--- | Encrypt a message using 'SecretBox'. Get the key from 'deriveKey'.
--- Decrypt with 'decrypt'.
-encrypt :: SecretBox.Key -> PlainText -> IO CipherText
-encrypt key message = do
-  nonce <- SecretBox.newNonce
-  let ciphertext = SecretBox.secretbox key nonce message
-  pure $ Saltine.encode nonce <> ciphertext
-
->>>>>>> 6cf0573d
 -- | Decrypt a message using 'SecretBox'. Get the key from 'deriveKey'.
 -- Encrypted using 'encrypt'.
 decrypt :: SecretBox.Key -> CipherText -> Either Error PlainText
@@ -147,11 +123,7 @@
 data Error
   = CouldNotDecrypt ByteString
   | InvalidNonce ByteString
-<<<<<<< HEAD
+  | MessageOutOfOrder Messages.Phase PlainText
   deriving (Eq, Show, Typeable)
 
-instance Exception Error
-=======
-  | MessageOutOfOrder Messages.Phase PlainText
-  deriving (Eq, Show)
->>>>>>> 6cf0573d
+instance Exception Error