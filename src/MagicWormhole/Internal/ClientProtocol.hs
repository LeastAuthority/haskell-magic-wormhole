{-# LANGUAGE TupleSections #-}
<<<<<<< HEAD
-- | Low-level details of talking to a Magic Wormhole peer.
=======
-- | The peer-to-peer aspects of the Magic Wormhole protocol.
>>>>>>> 3a6e8fdf
--
-- For a user-facing interface, see "MagicWormhole.Internal.Peer".
module MagicWormhole.Internal.ClientProtocol
<<<<<<< HEAD
  ( Connection(..)
  , SessionKey(..)
  , Error(..)
  , sendEncrypted
  , receiveEncrypted
  , PlainText
=======
  ( pakeExchange
  , versionExchange
  , Error
  , sendEncrypted
  , receiveEncrypted
  , PlainText
  -- * Talking to peers
  , EncryptedConnection
  , withEncryptedConnection
  , sendMessage
  , receiveMessage
>>>>>>> 3a6e8fdf
  -- * Exported for testing
  , decrypt
  , encrypt
  , deriveKey
  , phasePurpose
  ) where

import Protolude hiding (phase)

<<<<<<< HEAD
=======
import Control.Concurrent.STM.TVar
  ( TVar
  , modifyTVar'
  , newTVar
  , readTVar
  )
import Control.Monad (fail)
>>>>>>> 3a6e8fdf
import Crypto.Hash (SHA256(..), hashWith)
import qualified Crypto.KDF.HKDF as HKDF
import qualified Crypto.Saltine.Internal.ByteSizes as ByteSizes
import qualified Crypto.Saltine.Class as Saltine
import qualified Crypto.Saltine.Core.SecretBox as SecretBox
import qualified Data.ByteArray as ByteArray
import qualified Data.ByteString as ByteString

import qualified MagicWormhole.Internal.Messages as Messages
<<<<<<< HEAD
=======
import qualified MagicWormhole.Internal.Peer as Peer
import qualified MagicWormhole.Internal.Sequential as Sequential
>>>>>>> 3a6e8fdf

-- | A connection to a peer via the Rendezvous server.
--
-- Normally construct this with 'Rendezvous.open'.
data Connection
  = Connection
  { -- | The application ID for this connection.
    appID :: Messages.AppID
    -- | The identifier for this side of the connection.
  , ourSide :: Messages.Side
    -- | Send a message to the other side.
  , send :: Messages.Phase -> Messages.Body -> IO ()
    -- | Receive a message from the other side.
  , receive :: STM Messages.MailboxMessage
  }

-- | SPAKE2 key used for the duration of a Magic Wormhole peer-to-peer connection.
--
-- Individual messages will be encrypted using 'encrypt' ('decrypt'), which
-- must be given a key that's /generated/ from this one (see 'deriveKey' and
-- 'derivePhaseKey').
newtype SessionKey = SessionKey ByteString

<<<<<<< HEAD
sendEncrypted :: Connection -> SessionKey -> Messages.Phase -> PlainText -> IO ()
sendEncrypted conn key phase plaintext = do
  ciphertext <- encrypt derivedKey plaintext
  send conn phase (Messages.Body ciphertext)
  where
    derivedKey = deriveKey key (phasePurpose (ourSide conn) phase)

receiveEncrypted :: Connection -> SessionKey -> STM (Either Error (Messages.Phase, PlainText))
receiveEncrypted conn key = do
  message <- receive conn
=======
-- | Exchange SPAKE2 keys with a Magic Wormhole peer.
pakeExchange :: Peer.Connection -> Spake2.Password -> IO (Either Error SessionKey)
pakeExchange conn password = do
  let protocol = wormholeSpakeProtocol (Peer.appID conn)
  bimap ProtocolError SessionKey <$> Spake2.spake2Exchange protocol password sendPakeMessage (atomically receivePakeMessage)
  where
    sendPakeMessage = Peer.send conn Messages.PakePhase . spakeBytesToMessageBody
    receivePakeMessage  = do
      -- XXX: This is kind of a fun approach, but it means that everyone else
      -- has to promise that they *don't* consume pake messages.
      msg <- Peer.receive conn
      unless (Messages.phase msg == Messages.PakePhase) retry
      pure $ messageBodyToSpakeBytes (Messages.body msg)

-- | Exchange version information with a Magic Wormhole peer.
--
-- Obtain the 'SessionKey' from 'pakeExchange'.
versionExchange :: Peer.Connection -> SessionKey -> IO (Either Error Versions)
versionExchange conn key = do
  (_, theirVersions) <- concurrently sendVersion (atomically receiveVersion)
  pure $ case theirVersions of
    Left err -> Left err
    Right theirs
      | theirs /= Versions -> Left VersionMismatch
      | otherwise -> Right Versions
  where
    sendVersion = sendEncrypted conn key Messages.VersionPhase (toS (Aeson.encode Versions))
    receiveVersion = runExceptT $ do
      (phase, plaintext) <- ExceptT $ receiveEncrypted conn key
      lift $ unless (phase == Messages.VersionPhase) retry
      ExceptT $ pure $ first ParseError (Aeson.eitherDecode (toS plaintext))

-- | Establish an encrypted connection between peers.
--
-- Use this connection with 'withEncryptedConnection'.
establishEncryption :: Peer.Connection -> Spake2.Password -> IO (Either Error EncryptedConnection)
establishEncryption peer password = runExceptT $ do
  key <- ExceptT $ pakeExchange peer password
  void $ ExceptT $ versionExchange peer key
  conn <- liftIO $ atomically $ newEncryptedConnection peer key
  pure conn

-- | Run an action that communicates with a Magic Wormhole peer through an
-- encrypted connection.
--
-- Does the "pake" and "version" exchanges necessary to negotiate an encrypted
-- connection and then runs the user-provided action. This action can then use
-- 'sendMessage' and 'receiveMessage' to send & receive messages from its peer.
withEncryptedConnection
  :: Peer.Connection  -- ^ Underlying to a peer. Get this with 'Rendezvous.open'.
  -> Spake2.Password  -- ^ The shared password that is the basis of the encryption. Construct with 'Spake2.makePassword'.
  -> (EncryptedConnection -> IO a)  -- ^ Action to perform with the encrypted connection.
  -> IO (Either Error a)  -- ^ The result of the action, or some sort of protocol-level error.
withEncryptedConnection peer password action = runExceptT $ do
  conn <- ExceptT $ establishEncryption peer password
  ExceptT $ runEncryptedConnection conn (action conn)

-- NOTE: Versions
-- ~~~~~~~~~~~~~~
--
-- Magic Wormhole Python implementation sends the following as the 'version' phase:
--     {"app_versions": {}}
--
-- The idea is that /some time in the future/ this will be used to indicate
-- capabilities of peers. At present, it is unused, save as a confirmation
-- that the SPAKE2 exchange worked.

data Versions = Versions deriving (Eq, Show)

instance ToJSON Versions where
  toJSON _ = object ["app_versions" .= object []]

instance FromJSON Versions where
  parseJSON (Object v) = do
    -- Make sure there's an object in the "app_versions" key and abort if not.
    (Object _versions) <- v .: "app_versions"
    pure Versions
  parseJSON unknown = typeMismatch "Versions" unknown


sendEncrypted :: Peer.Connection -> SessionKey -> Messages.Phase -> PlainText -> IO ()
sendEncrypted conn key phase plaintext = do
  ciphertext <- encrypt derivedKey plaintext
  Peer.send conn phase (Messages.Body ciphertext)
  where
    derivedKey = deriveKey key (phasePurpose (Peer.ourSide conn) phase)

receiveEncrypted :: Peer.Connection -> SessionKey -> STM (Either Error (Messages.Phase, PlainText))
receiveEncrypted conn key = do
  message <- Peer.receive conn
>>>>>>> 3a6e8fdf
  let Messages.Body ciphertext = Messages.body message
  pure $ (Messages.phase message,) <$> decrypt (derivedKey message) ciphertext
  where
    derivedKey msg = deriveKey key (phasePurpose (Messages.side msg) (Messages.phase msg))

-- | Encrypt a message using 'SecretBox'. Get the key from 'deriveKey'.
-- Decrypt with 'decrypt'.
encrypt :: SecretBox.Key -> PlainText -> IO CipherText
encrypt key message = do
  nonce <- SecretBox.newNonce
  let ciphertext = SecretBox.secretbox key nonce message
  pure $ Saltine.encode nonce <> ciphertext

-- | Decrypt a message using 'SecretBox'. Get the key from 'deriveKey'.
-- Encrypted using 'encrypt'.
decrypt :: SecretBox.Key -> CipherText -> Either Error PlainText
decrypt key ciphertext = do
  let (nonce', ciphertext') = ByteString.splitAt ByteSizes.secretBoxNonce ciphertext
  nonce <- note (InvalidNonce nonce') $ Saltine.decode nonce'
  note (CouldNotDecrypt ciphertext') $ SecretBox.secretboxOpen key nonce ciphertext'

-- XXX: Different types for ciphertext and plaintext please!
type PlainText = ByteString
type CipherText = ByteString

-- | The purpose of a message. 'deriveKey' combines this with the 'SessionKey'
-- to make a unique 'SecretBox.Key'. Do not re-use a 'Purpose' to send more
-- than message.
type Purpose = ByteString

-- | Derive a one-off key from the SPAKE2 'SessionKey'. Use this key only once.
deriveKey :: SessionKey -> Purpose -> SecretBox.Key
deriveKey (SessionKey key) purpose =
  fromMaybe (panic "Could not encode to SecretBox key") $ -- Impossible. We guarntee it's the right size.
    Saltine.decode (HKDF.expand (HKDF.extract salt key :: HKDF.PRK SHA256) purpose keySize)
  where
    salt = "" :: ByteString
    keySize = ByteSizes.secretBoxKey

-- | Obtain a 'Purpose' for deriving a key to send a message that's part of a
-- peer-to-peer communication.
phasePurpose :: Messages.Side -> Messages.Phase -> Purpose
phasePurpose (Messages.Side side) phase = "wormhole:phase:" <> sideHashDigest <> phaseHashDigest
  where
    sideHashDigest = hashDigest (toS @Text @ByteString side)
    phaseHashDigest = hashDigest (toS (Messages.phaseName phase) :: ByteString)
    hashDigest thing = ByteArray.convert (hashWith SHA256 thing)

<<<<<<< HEAD
=======
-- XXX: Different types for ciphertext and plaintext please!
type CipherText = ByteString
type PlainText = ByteString

-- | Encrypt a message using 'SecretBox'. Get the key from 'deriveKey'.
-- Decrypt with 'decrypt'.
encrypt :: SecretBox.Key -> PlainText -> IO CipherText
encrypt key message = do
  nonce <- SecretBox.newNonce
  let ciphertext = SecretBox.secretbox key nonce message
  pure $ Saltine.encode nonce <> ciphertext

-- | Decrypt a message using 'SecretBox'. Get the key from 'deriveKey'.
-- Encrypted using 'encrypt'.
decrypt :: SecretBox.Key -> CipherText -> Either Error PlainText
decrypt key ciphertext = do
  let (nonce', ciphertext') = ByteString.splitAt ByteSizes.secretBoxNonce ciphertext
  nonce <- note (InvalidNonce nonce') $ Saltine.decode nonce'
  note (CouldNotDecrypt ciphertext') $ SecretBox.secretboxOpen key nonce ciphertext'


-- | A Magic Wormhole peer-to-peer application session.
--
-- You get one of these after you have found a peer, successfully negotatiated
-- a shared key, and verified that negotiation by exchanging versions. (Note
-- that this does not include the "verifying" step mentioned in
-- magic-wormhole's documentation, which is about a human being verifying the
-- correctness of the code).
--
-- All messages in this session, sent & received, are encrypted using keys
-- derived from this shared key.
data EncryptedConnection
  = EncryptedConnection
  { connection :: Peer.Connection
  , sharedKey :: SessionKey
  , inbound :: Sequential.Sequential Int (Messages.Phase, PlainText)
  , outbound :: TVar Int
  }

-- | Construct a new encrypted connection.
newEncryptedConnection :: Peer.Connection -> SessionKey -> STM EncryptedConnection
newEncryptedConnection conn sessionKey = EncryptedConnection conn sessionKey <$> Sequential.sequenceBy getAppRank firstPhase <*> newTVar firstPhase
  where
    getAppRank (phase, _) =
      case phase of
        Messages.PakePhase -> panic "Did not expect PakePhase. Expected application phase."
        Messages.VersionPhase -> panic "Did not expect VersionPhase. Expected application phase."
        (Messages.ApplicationPhase n) -> n

    -- | The rank of the first phase we expect to send, and the first phase we
    -- expect to receive. It is critically important that this number is
    -- agreed on between peers, otherwise, a peer will wait forever for, say,
    -- message 0, which the other side has cheerily sent as message 1.
    firstPhase = 0

-- | Take a successfully negotiated peer connection and run an action that
-- sends and receives encrypted messages.
--
-- Establish an encrypted connection using 'establishEncryption'.
--
-- Use this to communicate with a Magic Wormhole peer.
--
-- Once you have the session, use 'sendMessage' to send encrypted messages to
-- the peer, and 'receiveMessage' to received decrypted messages.
runEncryptedConnection
  :: EncryptedConnection
  -> IO a
  -> IO (Either Error a)
runEncryptedConnection conn action = do
  result <- race readLoop action
  pure $ case result of
           Left (Left readErr) -> Left readErr
           Left (Right _) -> panic "Cannot happen"
           Right r -> Right r
  where
    readLoop = do
      msg <- atomically $ receiveEncrypted (connection conn) (sharedKey conn)
      case msg of
        Left err -> pure $ Left err
        Right msg' -> do
          inserted <- atomically $ Sequential.insert (inbound conn) msg'
          if inserted
            then readLoop
            else pure (Left (uncurry MessageOutOfOrder msg'))

-- | Send an encrypted message to the peer.
--
-- Obtain an 'EncryptedConnection' with 'withEncryptedConnection'.
--
-- The message will be encrypted using a one-off key deriving from the shared
-- key.
sendMessage :: EncryptedConnection -> PlainText -> IO ()
sendMessage conn body = do
  i <- atomically bumpPhase
  sendEncrypted (connection conn) (sharedKey conn) (Messages.ApplicationPhase i) body
  where
    bumpPhase = do
      i <- readTVar (outbound conn)
      modifyTVar' (outbound conn) (+1)
      pure i

-- | Receive a decrypted message from the peer.
--
-- Obtain an 'EncryptedConnection' with 'withEncryptedConnection'.
receiveMessage :: EncryptedConnection -> STM PlainText
receiveMessage conn = snd <$> Sequential.next (inbound conn)


>>>>>>> 3a6e8fdf
data Error
  = CouldNotDecrypt ByteString
  | InvalidNonce ByteString
  | MessageOutOfOrder Messages.Phase PlainText
  deriving (Eq, Show)<|MERGE_RESOLUTION|>--- conflicted
+++ resolved
@@ -1,32 +1,14 @@
 {-# LANGUAGE TupleSections #-}
-<<<<<<< HEAD
 -- | Low-level details of talking to a Magic Wormhole peer.
-=======
--- | The peer-to-peer aspects of the Magic Wormhole protocol.
->>>>>>> 3a6e8fdf
 --
 -- For a user-facing interface, see "MagicWormhole.Internal.Peer".
 module MagicWormhole.Internal.ClientProtocol
-<<<<<<< HEAD
   ( Connection(..)
   , SessionKey(..)
   , Error(..)
   , sendEncrypted
   , receiveEncrypted
   , PlainText
-=======
-  ( pakeExchange
-  , versionExchange
-  , Error
-  , sendEncrypted
-  , receiveEncrypted
-  , PlainText
-  -- * Talking to peers
-  , EncryptedConnection
-  , withEncryptedConnection
-  , sendMessage
-  , receiveMessage
->>>>>>> 3a6e8fdf
   -- * Exported for testing
   , decrypt
   , encrypt
@@ -36,16 +18,6 @@
 
 import Protolude hiding (phase)
 
-<<<<<<< HEAD
-=======
-import Control.Concurrent.STM.TVar
-  ( TVar
-  , modifyTVar'
-  , newTVar
-  , readTVar
-  )
-import Control.Monad (fail)
->>>>>>> 3a6e8fdf
 import Crypto.Hash (SHA256(..), hashWith)
 import qualified Crypto.KDF.HKDF as HKDF
 import qualified Crypto.Saltine.Internal.ByteSizes as ByteSizes
@@ -55,11 +27,6 @@
 import qualified Data.ByteString as ByteString
 
 import qualified MagicWormhole.Internal.Messages as Messages
-<<<<<<< HEAD
-=======
-import qualified MagicWormhole.Internal.Peer as Peer
-import qualified MagicWormhole.Internal.Sequential as Sequential
->>>>>>> 3a6e8fdf
 
 -- | A connection to a peer via the Rendezvous server.
 --
@@ -83,7 +50,6 @@
 -- 'derivePhaseKey').
 newtype SessionKey = SessionKey ByteString
 
-<<<<<<< HEAD
 sendEncrypted :: Connection -> SessionKey -> Messages.Phase -> PlainText -> IO ()
 sendEncrypted conn key phase plaintext = do
   ciphertext <- encrypt derivedKey plaintext
@@ -94,98 +60,6 @@
 receiveEncrypted :: Connection -> SessionKey -> STM (Either Error (Messages.Phase, PlainText))
 receiveEncrypted conn key = do
   message <- receive conn
-=======
--- | Exchange SPAKE2 keys with a Magic Wormhole peer.
-pakeExchange :: Peer.Connection -> Spake2.Password -> IO (Either Error SessionKey)
-pakeExchange conn password = do
-  let protocol = wormholeSpakeProtocol (Peer.appID conn)
-  bimap ProtocolError SessionKey <$> Spake2.spake2Exchange protocol password sendPakeMessage (atomically receivePakeMessage)
-  where
-    sendPakeMessage = Peer.send conn Messages.PakePhase . spakeBytesToMessageBody
-    receivePakeMessage  = do
-      -- XXX: This is kind of a fun approach, but it means that everyone else
-      -- has to promise that they *don't* consume pake messages.
-      msg <- Peer.receive conn
-      unless (Messages.phase msg == Messages.PakePhase) retry
-      pure $ messageBodyToSpakeBytes (Messages.body msg)
-
--- | Exchange version information with a Magic Wormhole peer.
---
--- Obtain the 'SessionKey' from 'pakeExchange'.
-versionExchange :: Peer.Connection -> SessionKey -> IO (Either Error Versions)
-versionExchange conn key = do
-  (_, theirVersions) <- concurrently sendVersion (atomically receiveVersion)
-  pure $ case theirVersions of
-    Left err -> Left err
-    Right theirs
-      | theirs /= Versions -> Left VersionMismatch
-      | otherwise -> Right Versions
-  where
-    sendVersion = sendEncrypted conn key Messages.VersionPhase (toS (Aeson.encode Versions))
-    receiveVersion = runExceptT $ do
-      (phase, plaintext) <- ExceptT $ receiveEncrypted conn key
-      lift $ unless (phase == Messages.VersionPhase) retry
-      ExceptT $ pure $ first ParseError (Aeson.eitherDecode (toS plaintext))
-
--- | Establish an encrypted connection between peers.
---
--- Use this connection with 'withEncryptedConnection'.
-establishEncryption :: Peer.Connection -> Spake2.Password -> IO (Either Error EncryptedConnection)
-establishEncryption peer password = runExceptT $ do
-  key <- ExceptT $ pakeExchange peer password
-  void $ ExceptT $ versionExchange peer key
-  conn <- liftIO $ atomically $ newEncryptedConnection peer key
-  pure conn
-
--- | Run an action that communicates with a Magic Wormhole peer through an
--- encrypted connection.
---
--- Does the "pake" and "version" exchanges necessary to negotiate an encrypted
--- connection and then runs the user-provided action. This action can then use
--- 'sendMessage' and 'receiveMessage' to send & receive messages from its peer.
-withEncryptedConnection
-  :: Peer.Connection  -- ^ Underlying to a peer. Get this with 'Rendezvous.open'.
-  -> Spake2.Password  -- ^ The shared password that is the basis of the encryption. Construct with 'Spake2.makePassword'.
-  -> (EncryptedConnection -> IO a)  -- ^ Action to perform with the encrypted connection.
-  -> IO (Either Error a)  -- ^ The result of the action, or some sort of protocol-level error.
-withEncryptedConnection peer password action = runExceptT $ do
-  conn <- ExceptT $ establishEncryption peer password
-  ExceptT $ runEncryptedConnection conn (action conn)
-
--- NOTE: Versions
--- ~~~~~~~~~~~~~~
---
--- Magic Wormhole Python implementation sends the following as the 'version' phase:
---     {"app_versions": {}}
---
--- The idea is that /some time in the future/ this will be used to indicate
--- capabilities of peers. At present, it is unused, save as a confirmation
--- that the SPAKE2 exchange worked.
-
-data Versions = Versions deriving (Eq, Show)
-
-instance ToJSON Versions where
-  toJSON _ = object ["app_versions" .= object []]
-
-instance FromJSON Versions where
-  parseJSON (Object v) = do
-    -- Make sure there's an object in the "app_versions" key and abort if not.
-    (Object _versions) <- v .: "app_versions"
-    pure Versions
-  parseJSON unknown = typeMismatch "Versions" unknown
-
-
-sendEncrypted :: Peer.Connection -> SessionKey -> Messages.Phase -> PlainText -> IO ()
-sendEncrypted conn key phase plaintext = do
-  ciphertext <- encrypt derivedKey plaintext
-  Peer.send conn phase (Messages.Body ciphertext)
-  where
-    derivedKey = deriveKey key (phasePurpose (Peer.ourSide conn) phase)
-
-receiveEncrypted :: Peer.Connection -> SessionKey -> STM (Either Error (Messages.Phase, PlainText))
-receiveEncrypted conn key = do
-  message <- Peer.receive conn
->>>>>>> 3a6e8fdf
   let Messages.Body ciphertext = Messages.body message
   pure $ (Messages.phase message,) <$> decrypt (derivedKey message) ciphertext
   where
@@ -234,117 +108,6 @@
     phaseHashDigest = hashDigest (toS (Messages.phaseName phase) :: ByteString)
     hashDigest thing = ByteArray.convert (hashWith SHA256 thing)
 
-<<<<<<< HEAD
-=======
--- XXX: Different types for ciphertext and plaintext please!
-type CipherText = ByteString
-type PlainText = ByteString
-
--- | Encrypt a message using 'SecretBox'. Get the key from 'deriveKey'.
--- Decrypt with 'decrypt'.
-encrypt :: SecretBox.Key -> PlainText -> IO CipherText
-encrypt key message = do
-  nonce <- SecretBox.newNonce
-  let ciphertext = SecretBox.secretbox key nonce message
-  pure $ Saltine.encode nonce <> ciphertext
-
--- | Decrypt a message using 'SecretBox'. Get the key from 'deriveKey'.
--- Encrypted using 'encrypt'.
-decrypt :: SecretBox.Key -> CipherText -> Either Error PlainText
-decrypt key ciphertext = do
-  let (nonce', ciphertext') = ByteString.splitAt ByteSizes.secretBoxNonce ciphertext
-  nonce <- note (InvalidNonce nonce') $ Saltine.decode nonce'
-  note (CouldNotDecrypt ciphertext') $ SecretBox.secretboxOpen key nonce ciphertext'
-
-
--- | A Magic Wormhole peer-to-peer application session.
---
--- You get one of these after you have found a peer, successfully negotatiated
--- a shared key, and verified that negotiation by exchanging versions. (Note
--- that this does not include the "verifying" step mentioned in
--- magic-wormhole's documentation, which is about a human being verifying the
--- correctness of the code).
---
--- All messages in this session, sent & received, are encrypted using keys
--- derived from this shared key.
-data EncryptedConnection
-  = EncryptedConnection
-  { connection :: Peer.Connection
-  , sharedKey :: SessionKey
-  , inbound :: Sequential.Sequential Int (Messages.Phase, PlainText)
-  , outbound :: TVar Int
-  }
-
--- | Construct a new encrypted connection.
-newEncryptedConnection :: Peer.Connection -> SessionKey -> STM EncryptedConnection
-newEncryptedConnection conn sessionKey = EncryptedConnection conn sessionKey <$> Sequential.sequenceBy getAppRank firstPhase <*> newTVar firstPhase
-  where
-    getAppRank (phase, _) =
-      case phase of
-        Messages.PakePhase -> panic "Did not expect PakePhase. Expected application phase."
-        Messages.VersionPhase -> panic "Did not expect VersionPhase. Expected application phase."
-        (Messages.ApplicationPhase n) -> n
-
-    -- | The rank of the first phase we expect to send, and the first phase we
-    -- expect to receive. It is critically important that this number is
-    -- agreed on between peers, otherwise, a peer will wait forever for, say,
-    -- message 0, which the other side has cheerily sent as message 1.
-    firstPhase = 0
-
--- | Take a successfully negotiated peer connection and run an action that
--- sends and receives encrypted messages.
---
--- Establish an encrypted connection using 'establishEncryption'.
---
--- Use this to communicate with a Magic Wormhole peer.
---
--- Once you have the session, use 'sendMessage' to send encrypted messages to
--- the peer, and 'receiveMessage' to received decrypted messages.
-runEncryptedConnection
-  :: EncryptedConnection
-  -> IO a
-  -> IO (Either Error a)
-runEncryptedConnection conn action = do
-  result <- race readLoop action
-  pure $ case result of
-           Left (Left readErr) -> Left readErr
-           Left (Right _) -> panic "Cannot happen"
-           Right r -> Right r
-  where
-    readLoop = do
-      msg <- atomically $ receiveEncrypted (connection conn) (sharedKey conn)
-      case msg of
-        Left err -> pure $ Left err
-        Right msg' -> do
-          inserted <- atomically $ Sequential.insert (inbound conn) msg'
-          if inserted
-            then readLoop
-            else pure (Left (uncurry MessageOutOfOrder msg'))
-
--- | Send an encrypted message to the peer.
---
--- Obtain an 'EncryptedConnection' with 'withEncryptedConnection'.
---
--- The message will be encrypted using a one-off key deriving from the shared
--- key.
-sendMessage :: EncryptedConnection -> PlainText -> IO ()
-sendMessage conn body = do
-  i <- atomically bumpPhase
-  sendEncrypted (connection conn) (sharedKey conn) (Messages.ApplicationPhase i) body
-  where
-    bumpPhase = do
-      i <- readTVar (outbound conn)
-      modifyTVar' (outbound conn) (+1)
-      pure i
-
--- | Receive a decrypted message from the peer.
---
--- Obtain an 'EncryptedConnection' with 'withEncryptedConnection'.
-receiveMessage :: EncryptedConnection -> STM PlainText
-receiveMessage conn = snd <$> Sequential.next (inbound conn)
-
-
->>>>>>> 3a6e8fdf
 data Error
   = CouldNotDecrypt ByteString
   | InvalidNonce ByteString
