--- conflicted
+++ resolved
@@ -39,24 +39,14 @@
   :: (Eq a, ToJSON a, FromJSON a)
   => ClientProtocol.Connection -- ^ A connection to a peer
   -> ClientProtocol.SessionKey -- ^ A shared session key. Obtain this via 'MagicWormhole.Internal.Pake.pakeExchange'.
-<<<<<<< HEAD
   -> a -- ^ some Aeson-able
   -> IO (Versions a)  -- ^ Shared version information
-=======
-  -> a -- ^ anything AESON-able
-  -> IO (Versions a) -- ^ Shared version information
->>>>>>> 4fe7d284
 versionExchange conn key appversions = do
   (_, theirVersions) <- concurrently sendVersion (atomically receiveVersion)
   if theirVersions /= (Versions appversions) then throwIO VersionMismatch else pure (Versions appversions)
   where
-<<<<<<< HEAD
-    sendVersion = ClientProtocol.sendEncrypted conn key Messages.VersionPhase (ClientProtocol.PlainText (toS (Aeson.encode (Versions appversions))))
-    receiveVersion = do
-=======
    sendVersion = ClientProtocol.sendEncrypted conn key Messages.VersionPhase (ClientProtocol.PlainText (toS (Aeson.encode (Versions appversions))))
    receiveVersion = do
->>>>>>> 4fe7d284
       (phase, ClientProtocol.PlainText plaintext) <- ClientProtocol.receiveEncrypted conn key
       unless (phase == Messages.VersionPhase) retry
       either (throwSTM . ParseError) pure $ Aeson.eitherDecode (toS plaintext)
@@ -66,22 +56,6 @@
 -- There are no extant Magic Wormhole implementations that send any meaningful
 -- information in their versions message, so this is just a single-valued
 -- type.
-<<<<<<< HEAD
-
-data Versions a = Versions a deriving (Eq, Show)
-
-instance (ToJSON a) => ToJSON (Versions a) where
-  toJSON (Versions x) = object ["app_versions" .= (Aeson.toJSON x)]
-
--- data Versions = Versions deriving (Eq, Show)
-
--- instance ToJSON Versions where
---  toJSON _ = object ["app_versions" .= object ["supported-messages" .= ("invite-v1" :: String)]]
-
-instance (FromJSON a) => FromJSON (Versions a) where
-  parseJSON (Object v) = do
-    pure Versions <*> (Aeson.parseJSON =<< v .: "app_versions")
-=======
 data Versions a = Versions a deriving (Eq, Show)
 
 instance (ToJSON a) => ToJSON (Versions a) where
@@ -89,11 +63,16 @@
 
 instance (FromJSON a) => FromJSON (Versions a) where
   parseJSON (Object v) = do
+    pure Versions <*> (Aeson.parseJSON =<< v .: "app_versions")
+  parseJSON unknown = typeMismatch "Versions" unknown
+
+{-
+  instance (FromJSON a) => FromJSON (Versions a) where
+  parseJSON (Object v) = do
     -- Make sure there's an object in the "app_versions" key and abort if not.
     versions <- v .: "app_versions"
     pure (Versions versions)
->>>>>>> 4fe7d284
-  parseJSON unknown = typeMismatch "Versions" unknown
+-}
 
 -- | An error occurred during 'versionExchange'.
 data VersionsError
