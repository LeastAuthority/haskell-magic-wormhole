{-# LANGUAGE TupleSections #-}
-- | Interface for communicating with a Magic Wormhole peer.
--
-- Build on this to write an application that uses Magic Wormhole.
module MagicWormhole.Internal.Peer
  ( EncryptedConnection
  , withEncryptedConnection
  , sendMessage
  , receiveMessage
  , ClientProtocol.Connection
  , ClientProtocol.SessionKey
  , ClientProtocol.PlainText
  , Error(..)
  ) where

import Protolude hiding (phase)

import Control.Concurrent.STM.TVar
  ( TVar
  , modifyTVar'
  , newTVar
  , readTVar
  )
import qualified Crypto.Spake2 as Spake2
import Data.String (String)

import qualified MagicWormhole.Internal.ClientProtocol as ClientProtocol
import qualified MagicWormhole.Internal.Messages as Messages
import qualified MagicWormhole.Internal.Pake as Pake
import qualified MagicWormhole.Internal.Sequential as Sequential
import qualified MagicWormhole.Internal.Versions as Versions


-- XXX: Lots of duplicated code sending JSON data. Either make a typeclass for
-- this sort of thing or at least sendJSON, receiveJSON.

-- TODO: I've been playing fast and loose with Text -> ByteString conversions
-- (grep for `toS`) for the details. The Python implementation occasionally
-- encodes as `ascii` rather than the expected `UTF-8`, so I need to be a bit
-- more careful.

-- | Establish an encrypted connection between peers.
--
-- Use this connection with 'withEncryptedConnection'.
<<<<<<< HEAD
establishEncryption :: ClientProtocol.Connection -> Spake2.Password -> IO EncryptedConnection
establishEncryption peer password = do
  key <- Pake.pakeExchange peer password
  void $ Versions.versionExchange peer key
=======
establishEncryption :: ClientProtocol.Connection -> Spake2.Password -> IO (Either Error EncryptedConnection)
establishEncryption peer password = runExceptT $ do
  key <- ExceptT $ first ProtocolError <$> Pake.pakeExchange peer password
  void $ ExceptT $ first VersionsError <$> Versions.versionExchange peer key
>>>>>>> 6cf0573d
  conn <- liftIO $ atomically $ newEncryptedConnection peer key
  pure conn

-- | Run an action that communicates with a Magic Wormhole peer through an
-- encrypted connection.
--
-- Does the "pake" and "version" exchanges necessary to negotiate an encrypted
-- connection and then runs the user-provided action. This action can then use
-- 'sendMessage' and 'receiveMessage' to send & receive messages from its peer.
withEncryptedConnection
  :: ClientProtocol.Connection  -- ^ Underlying to a peer. Get this with 'Rendezvous.open'.
  -> Spake2.Password  -- ^ The shared password that is the basis of the encryption. Construct with 'Spake2.makePassword'.
  -> (EncryptedConnection -> IO a)  -- ^ Action to perform with the encrypted connection.
<<<<<<< HEAD
  -> IO a  -- ^ The result of the action
withEncryptedConnection peer password action = do
  conn <- establishEncryption peer password
  runEncryptedConnection conn (action conn)
=======
  -> IO (Either Error a)  -- ^ The result of the action, or some sort of protocol-level error.
withEncryptedConnection peer password action = runExceptT $ do
  conn <- ExceptT $ establishEncryption peer password
  ExceptT $ first CryptoError <$> runEncryptedConnection conn (action conn)
>>>>>>> 6cf0573d


-- | A Magic Wormhole peer-to-peer application session.
--
-- You get one of these after you have found a peer, successfully negotatiated
-- a shared key, and verified that negotiation by exchanging versions. (Note
-- that this does not include the "verifying" step mentioned in
-- magic-wormhole's documentation, which is about a human being verifying the
-- correctness of the code).
--
-- All messages in this session, sent & received, are encrypted using keys
-- derived from this shared key.
data EncryptedConnection
  = EncryptedConnection
  { connection :: ClientProtocol.Connection
  , sharedKey :: ClientProtocol.SessionKey
  , inbound :: Sequential.Sequential Int (Messages.Phase, ClientProtocol.PlainText)
  , outbound :: TVar Int
  }

-- | Construct a new encrypted connection.
newEncryptedConnection :: ClientProtocol.Connection -> ClientProtocol.SessionKey -> STM EncryptedConnection
newEncryptedConnection conn sessionKey = EncryptedConnection conn sessionKey <$> Sequential.sequenceBy getAppRank firstPhase <*> newTVar firstPhase
  where
    getAppRank (phase, _) =
      case phase of
        Messages.PakePhase -> panic "Did not expect PakePhase. Expected application phase."
        Messages.VersionPhase -> panic "Did not expect VersionPhase. Expected application phase."
        (Messages.ApplicationPhase n) -> n

    -- | The rank of the first phase we expect to send, and the first phase we
    -- expect to receive. It is critically important that this number is
    -- agreed on between peers, otherwise, a peer will wait forever for, say,
    -- message 0, which the other side has cheerily sent as message 1.
    firstPhase = 0

-- | Take a successfully negotiated peer connection and run an action that
-- sends and receives encrypted messages.
--
-- Establish an encrypted connection using 'establishEncryption'.
--
-- Use this to communicate with a Magic Wormhole peer.
--
-- Once you have the session, use 'sendMessage' to send encrypted messages to
-- the peer, and 'receiveMessage' to received decrypted messages.
runEncryptedConnection
  :: EncryptedConnection
  -> IO a
<<<<<<< HEAD
  -> IO a
runEncryptedConnection conn action = do
  result <- race readLoop action
  pure $ case result of
           Left _ -> panic "Cannot happen"
           Right r -> r
  where
    readLoop = forever $ do
      msg <- atomically $ ClientProtocol.receiveEncrypted (connection conn) (sharedKey conn)
      atomically $ Sequential.insert (inbound conn) msg

=======
  -> IO (Either ClientProtocol.Error a)
runEncryptedConnection conn action = do
  result <- race readLoop action
  pure $ case result of
           Left (Left readErr) -> Left readErr
           Left (Right _) -> panic "Cannot happen"
           Right r -> Right r
  where
    readLoop = do
      msg <- atomically $ ClientProtocol.receiveEncrypted (connection conn) (sharedKey conn)
      case msg of
        Left err -> pure $ Left err
        Right msg' -> do
          inserted <- atomically $ Sequential.insert (inbound conn) msg'
          if inserted
            then readLoop
            else pure (Left (uncurry ClientProtocol.MessageOutOfOrder msg'))
>>>>>>> 6cf0573d

-- | Send an encrypted message to the peer.
--
-- Obtain an 'EncryptedConnection' with 'withEncryptedConnection'.
--
-- The message will be encrypted using a one-off key deriving from the shared
-- key.
sendMessage :: EncryptedConnection -> ClientProtocol.PlainText -> IO ()
sendMessage conn body = do
  i <- atomically bumpPhase
  ClientProtocol.sendEncrypted (connection conn) (sharedKey conn) (Messages.ApplicationPhase i) body
  where
    bumpPhase = do
      i <- readTVar (outbound conn)
      modifyTVar' (outbound conn) (+1)
      pure i

-- | Receive a decrypted message from the peer.
--
-- Obtain an 'EncryptedConnection' with 'withEncryptedConnection'.
receiveMessage :: EncryptedConnection -> STM ClientProtocol.PlainText
receiveMessage conn = snd <$> Sequential.next (inbound conn)


data Error
  = ParseError String
  | ProtocolError (Spake2.MessageError Text)
  | VersionsError Versions.Error
  | CryptoError ClientProtocol.Error
  deriving (Eq, Show)<|MERGE_RESOLUTION|>--- conflicted
+++ resolved
@@ -42,17 +42,10 @@
 -- | Establish an encrypted connection between peers.
 --
 -- Use this connection with 'withEncryptedConnection'.
-<<<<<<< HEAD
 establishEncryption :: ClientProtocol.Connection -> Spake2.Password -> IO EncryptedConnection
 establishEncryption peer password = do
   key <- Pake.pakeExchange peer password
   void $ Versions.versionExchange peer key
-=======
-establishEncryption :: ClientProtocol.Connection -> Spake2.Password -> IO (Either Error EncryptedConnection)
-establishEncryption peer password = runExceptT $ do
-  key <- ExceptT $ first ProtocolError <$> Pake.pakeExchange peer password
-  void $ ExceptT $ first VersionsError <$> Versions.versionExchange peer key
->>>>>>> 6cf0573d
   conn <- liftIO $ atomically $ newEncryptedConnection peer key
   pure conn
 
@@ -66,17 +59,10 @@
   :: ClientProtocol.Connection  -- ^ Underlying to a peer. Get this with 'Rendezvous.open'.
   -> Spake2.Password  -- ^ The shared password that is the basis of the encryption. Construct with 'Spake2.makePassword'.
   -> (EncryptedConnection -> IO a)  -- ^ Action to perform with the encrypted connection.
-<<<<<<< HEAD
   -> IO a  -- ^ The result of the action
 withEncryptedConnection peer password action = do
   conn <- establishEncryption peer password
   runEncryptedConnection conn (action conn)
-=======
-  -> IO (Either Error a)  -- ^ The result of the action, or some sort of protocol-level error.
-withEncryptedConnection peer password action = runExceptT $ do
-  conn <- ExceptT $ establishEncryption peer password
-  ExceptT $ first CryptoError <$> runEncryptedConnection conn (action conn)
->>>>>>> 6cf0573d
 
 
 -- | A Magic Wormhole peer-to-peer application session.
@@ -125,7 +111,6 @@
 runEncryptedConnection
   :: EncryptedConnection
   -> IO a
-<<<<<<< HEAD
   -> IO a
 runEncryptedConnection conn action = do
   result <- race readLoop action
@@ -135,27 +120,8 @@
   where
     readLoop = forever $ do
       msg <- atomically $ ClientProtocol.receiveEncrypted (connection conn) (sharedKey conn)
-      atomically $ Sequential.insert (inbound conn) msg
-
-=======
-  -> IO (Either ClientProtocol.Error a)
-runEncryptedConnection conn action = do
-  result <- race readLoop action
-  pure $ case result of
-           Left (Left readErr) -> Left readErr
-           Left (Right _) -> panic "Cannot happen"
-           Right r -> Right r
-  where
-    readLoop = do
-      msg <- atomically $ ClientProtocol.receiveEncrypted (connection conn) (sharedKey conn)
-      case msg of
-        Left err -> pure $ Left err
-        Right msg' -> do
-          inserted <- atomically $ Sequential.insert (inbound conn) msg'
-          if inserted
-            then readLoop
-            else pure (Left (uncurry ClientProtocol.MessageOutOfOrder msg'))
->>>>>>> 6cf0573d
+      inserted <- atomically $ Sequential.insert (inbound conn) msg
+      when inserted $ throwIO (uncurry ClientProtocol.MessageOutOfOrder msg)
 
 -- | Send an encrypted message to the peer.
 --
