--- conflicted
+++ resolved
@@ -47,14 +47,8 @@
     , memory
     , network
     , network-uri
-<<<<<<< HEAD
-    , pqueue
     , protolude
     , saltine
-=======
-    , protolude >=0.3.0 && <0.4
-    , saltine >=0.2.0.0
->>>>>>> 4fe7d284
     , spake2 >=0.4.3
     , stm
     , unordered-containers
