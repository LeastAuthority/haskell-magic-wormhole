--- conflicted
+++ resolved
@@ -101,9 +101,6 @@
       Integration
       Messages
       Pake
-<<<<<<< HEAD
-=======
       Sequential
->>>>>>> 6cf0573d
       WebSockets
   default-language: Haskell2010